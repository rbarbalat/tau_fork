--- conflicted
+++ resolved
@@ -19,15 +19,9 @@
 )
 
 func TestZipWebsite(t *testing.T) {
-<<<<<<< HEAD
-	u := dreamland.MultiverseWithConfig(dreamland.UniverseConfig{
-		Name: "MonkeyFixtureTestWebsiteZip",
-		Id:   "MonkeyFixtureTestWebsiteZip",
-=======
 	u := dreamland.Multiverse(dreamland.UniverseConfig{
-		Name: "MonkeyFixtureTestWebsite",
-		Id:   "MonkeyFixtureTestWebsite",
->>>>>>> 876124b1
+		Name: t.Name(),
+		Id:   t.Name(),
 	})
 	defer u.Stop()
 
